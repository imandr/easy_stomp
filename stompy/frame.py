<<<<<<< HEAD
import time
=======
import uuid, time, traceback
>>>>>>> c7aa92a3
from enum import Enum
from .util import to_str, to_bytes
from pythreader import Primitive, synchronized
from socket import timeout as socket_timeout

class AckMode(Enum):
    Auto = "auto"
    Client = "client"
    ClientInd = "client-individual"

class STOMPError(Exception):
    
    def __init__(self, message, frame=None):
        self.Message = message
        self.Frame = frame
        
    def __str__(self):
        out = f"STOMPError: {self.Message}"
        if self.Frame is not None:
            dump = self.Frame.to_bytes()
            if dump[-1:] == b"\x00":
                dump = dump[:-1]
            out += "\n- frame ---------------------\n" \
                + to_str(dump) \
                + "\n- end of frame --------------\n"
        return out

class STOMPTimeout(Exception):
    
    def __str__(self):
        return "STOMP timeout"

class FrameParser(object):
    
    def __init__(self):
        self.Body = b""
        self.Command = None
        self.Headers = {}
        self.HeadReceived = self.BodyReceived = False
        self.ContentLength = None
        self.RemainingBodyBytes = 0
        self.Frame = None       # parsed Frame
    
    def read_line(self, buf):
        if b"\n" in buf:
            line, rest = buf.split(b"\n", 1)
            return to_str(line).strip(), rest
        else:
            return None, buf
    
    def process(self, buf):
        while self.Command is None and buf:
            line, buf = self.read_line(buf)
            if line:        # A valid frame may be preceeded by a number of empty lines, sent as heart-beats
                self.Command = line
                
        while not self.HeadReceived and buf:
            line, buf = self.read_line(buf)
            if line is None:
                return buf
            if not line:        # end of headers
                length = self.Headers.get("content-length")
                if length is not None:
                    self.RemainingBodyBytes = int(length)
                self.HeadReceived = True
            else:
                name, value = line.split(":", 1)
                name = name.strip()
                if name not in self.Headers:       
                    # the 1.2 protocol specs say only first occurance of the header must be used
                    self.Headers[name] = value.strip()

        while buf and not self.BodyReceived:
            if self.RemainingBodyBytes > 0:
                body, buf = buf[:self.RemainingBodyBytes], buf[self.RemainingBodyBytes:]
                self.RemainingBodyBytes -= len(body)
            elif b"\x00" in buf:
                body, buf = buf.split(b"\x00", 1)
                self.BodyReceived = True
            else:
                body, buf = buf, b""
            self.Body = self.Body + body

        if self.BodyReceived:
            self.Frame = STOMPFrame(self.Command, self.Body, self.Headers)

        return buf 

class STOMPFrame(object):
    
    def __init__(self, command=None, body=b"", headers=None, **headers_kv):
        """
        Initializes STOMP Frame object
        
        :param str command: frame command
        :param str, bytes body: message body
        :param dict headers: dictionary with frame headers
        :param keyword headers_kv: keyword arguments will be added to the headers
        """
        self.Command = command
        self.Body = body
        self.Headers = {}
        if body:
            self.Headers["content-length"] = len(body)
        self.Headers.update(headers or {})
        self.Headers.update(headers_kv)
        self.Buf = []
        self.Rest = []
        self.Received = False
        
    def __str__(self):
        return f"STOPMFrame(cmd={self.Command}, headers={self.Headers}, body={self.Body})"

    def to_bytes(self):
        parts = [self.Command]
        for h, v in self.Headers.items():
            parts.append(f"{h}:{v}")
        return to_bytes("\n".join(parts) + "\n\n") + to_bytes(self.Body) + b"\x00"
        
    #
    # Convenience accessors
    #
    @property
    def destination(self):
        """
        Convenience accessor for the frame destination
        """

        return self.Headers["destination"]
        
    @property
    def headers(self):
        """
        Convenience accessor, returns copy of the frame headers dictionary
        """
        return self.Headers.copy()

    @property
    def text(self):
        """
        Convenience accessor, converting the frame body to text. 
        Uses the encoding from the content-type header or UTF-8
        """
        encoding = None
        content_type = self.get("content-type")
        if content_type and "charset=" in content_type:
            words = content_type.split(';')
            for w in words:
                w = w.strip()
                if w.startswith("charset="):
                    encoding = w.split('=', 1)[1]
        return self.Body.decode(encoding or "utf-8")
        
    @property
    def json(self):
        """
        Convenience accessor to interpret the frame body as a JSON object
        """
        import json
        return json.loads(self.text)

    #
    # dict interface to headers dict
    #
    def __getitem__(self, name):
        """
        Part of mapping interface to the frame headers:
        
            value = frame["header-name"]
        
        """
        return self.Headers[name]
        
    def get(self, name, default=None):
        """
        Part of mapping interface to the frame headers:
        
            value = frame.get("header-name", default)

        """
        return self.Headers.get(name, default)
        
    def __contains__(self, name):
        """
        Part of mapping interface to the frame headers:
        
            if "header-name" in frame:
                ...

        """
        return name in self.Headers
        
class STOMPStream(Primitive):
    
    def __init__(self, sock, read_size=4096):
        Primitive.__init__(self)
        self.Sock = sock
        self.Buf = b""
        self.ReadSize = read_size
        self.LastHearbeat = 0

    def send(self, frame):
        self.Sock.sendall(frame.to_bytes())

    @synchronized
    def recv(self, timeout=None):
        saved_timeout = self.Sock.gettimeout()
        try:
            if timeout is not None:
                self.Sock.settimeout(timeout)
            parser = FrameParser()
            frame = None
            eof = False
            while not eof and frame is None:
                buf = self.Buf
                if not buf: 
                    try:    
                        buf = self.Sock.recv(self.ReadSize)
                        #print("Frame.recv: received:", buf)
                    except socket_timeout:
                        raise STOMPTimeout()
                    except:
                        #print("Frame.recv: error:", traceback.format_exc())
                        buf = b""
                    self.LastHeartBeat = time.time()
                if not buf: 
                    eof = True     # eof
                else:
                    self.Buf = parser.process(buf)
                    frame = parser.Frame
            return frame
        finally:
            try:    self.Sock.settimeout(saved_timeout)
            except: pass        # probably already closed

    def __iter__(self):
        return self
        
    def __next__(self):
        frame = self.recv()
        if frame is None:
            raise StopIteration()
        else:
            return frame

    def close(self):
        try:    self.Sock.close()
        except: pass<|MERGE_RESOLUTION|>--- conflicted
+++ resolved
@@ -1,8 +1,4 @@
-<<<<<<< HEAD
 import time
-=======
-import uuid, time, traceback
->>>>>>> c7aa92a3
 from enum import Enum
 from .util import to_str, to_bytes
 from pythreader import Primitive, synchronized
@@ -225,7 +221,6 @@
                     except socket_timeout:
                         raise STOMPTimeout()
                     except:
-                        #print("Frame.recv: error:", traceback.format_exc())
                         buf = b""
                     self.LastHeartBeat = time.time()
                 if not buf: 
